--- conflicted
+++ resolved
@@ -42,25 +42,14 @@
 	// eslint-disable-next-line default-param-last
 	// private jobQueue: JobProcessingQueue;
 	// internally used
-<<<<<<< HEAD
 	on(event: 'processJob', listener: (job: JobWithId) => void): this;
 
-	on(event: 'fail', listener: (err: Error, job: JobWithId) => void): this;
+	on(event: 'fail', listener: (error: Error, job: JobWithId) => void): this;
 	on(event: 'success', listener: (job: JobWithId) => void): this;
 	on(event: 'start', listener: (job: JobWithId) => void): this;
 	on(event: 'complete', listener: (job: JobWithId) => void): this;
 	on(event: string, listener: (job: JobWithId) => void): this;
-	on(event: string, listener: (err: Error, job: JobWithId) => void): this;
-=======
-	on(event: 'processJob', listener: (job: Job) => void): this;
-
-	on(event: 'fail', listener: (error: Error, job: Job) => void): this;
-	on(event: 'success', listener: (job: Job) => void): this;
-	on(event: 'start', listener: (job: Job) => void): this;
-	on(event: 'complete', listener: (job: Job) => void): this;
-	on(event: string, listener: (job: Job) => void): this;
-	on(event: string, listener: (error: Error, job: Job) => void): this;
->>>>>>> 39b598e2
+	on(event: string, listener: (error: Error, job: JobWithId) => void): this;
 	on(event: 'ready', listener: () => void): this;
 	on(event: 'error', listener: (error: Error) => void): this;
 	on(event: string, listener: (...args) => void): this {
