--- conflicted
+++ resolved
@@ -71,14 +71,7 @@
   MongoClient.connect(url, options, function( error, db ){
     if (error) throw error;   // Auth failed etc.
     self._mdb = db;
-<<<<<<< HEAD
-    self.db_init( collection );  // NF 20/04/2015
-    if (cb) {
-      cb(error, self._collection);
-    }
-=======
     self.db_init( collection, cb );
->>>>>>> 993e5c75
   });
   return this;
 };
